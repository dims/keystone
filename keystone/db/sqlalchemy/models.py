--- conflicted
+++ resolved
@@ -15,11 +15,7 @@
 # limitations under the License.
 # Not Yet PEP8 standardized
 
-<<<<<<< HEAD
-from sqlalchemy import create_engine, Column, String, Integer, ForeignKey, UniqueConstraint
-=======
 from sqlalchemy import create_engine, Column, String, Integer, ForeignKey, UniqueConstraint, Boolean
->>>>>>> 316fa744
 from sqlalchemy import DateTime
 from sqlalchemy.exc import IntegrityError
 from sqlalchemy.ext.declarative import declarative_base
@@ -92,10 +88,6 @@
     user_id = Column(String(255), ForeignKey('users.id'))
     role_id = Column(String(255), ForeignKey('roles.id'))
     tenant_id = Column(String(255), ForeignKey('tenants.id'))
-<<<<<<< HEAD
-    UniqueConstraint('user_id', 'role_id', 'tenant_id', name='user_role_tenant_uniquness')
-
-=======
     __table_args__ = (UniqueConstraint("user_id", "role_id", "tenant_id"), {} ) 
 
 class TenantBaseURLAssociation(Base, KeystoneBase):
@@ -104,7 +96,6 @@
     tenant_id = Column(String(255), ForeignKey('tenants.id'))
     baseURLs_id = Column(Integer, ForeignKey('urlbase.id'))
     __table_args__ = (UniqueConstraint("baseURLs_id", "tenant_id"), {} ) 
->>>>>>> 316fa744
 
 # Define objects
 class Role(Base, KeystoneBase):
@@ -134,11 +125,7 @@
     tenant_id = Column(String(255), ForeignKey('tenants.id'))
     
     groups = relationship(UserGroupAssociation, backref='users')
-<<<<<<< HEAD
-    roles = relationship(UserRoleAssociation,cascade="all,delete")
-=======
     roles = relationship(UserRoleAssociation, cascade="all")
->>>>>>> 316fa744
 
 class Credentials(Base, KeystoneBase):
     __tablename__ = 'credentials'
